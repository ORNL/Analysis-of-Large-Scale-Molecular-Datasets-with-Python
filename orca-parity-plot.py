# -*- coding: utf-8 -*-
'''

# orca-uv

'''

import os  # os file processing
import argparse  # argument parser
from mpi4py import MPI
import math
import traceback
import matplotlib.pyplot as plt  # plots

import numpy as np

from utils import nsplit, read_orca_output, draw_2Dmols, PlotOptions, plot_spectrum

plt.rcParams.update({"font.size": 22})

# global constants
found_uv_section = False  # check for uv data in out
specstring_start = 'ABSORPTION SPECTRUM VIA TRANSITION ELECTRIC DIPOLE MOMENTS'  # check orca.out from here
specstring_end_dft = 'ABSORPTION SPECTRUM VIA TRANSITION VELOCITY DIPOLE MOMENTS'  # stop reading orca.out from here
specstring_end_ccsd = "CD SPECTRUM" # stop reading orca.out from here

w_wn = 1000  # w = line width for broadening - wave numbers, FWHM
w_nm = 10  # w = line width for broadening - nm, FWHM
export_delim = " "  # delimiter for data export

# plot config section - configure here
nm_plot = True  # wavelength plot /nm if True, if False wave number plot /cm-1
show_single_gauss = True  # show single gauss functions if True
show_single_gauss_area = True  # show single gauss functions - area plot if True
show_conv_spectrum = True  # show the convoluted spectra if True (if False peak labels will not be shown)
show_sticks = True  # show the stick spectra if True
label_peaks = True  # show peak labels if True
minor_ticks = True  # show minor ticks if True
show_grid = False  # show grid if True
linear_locator = False  # tick locations at the beginning and end of the spectrum x-axis, evenly spaced
spectrum_title = "Absorption spectrum"  # title
spectrum_title_weight = "bold"  # weight of the title font: 'normal' | 'bold' | 'heavy' | 'light' | 'ultrabold' | 'ultralight'
y_label = "intensity"  # label of y-axis
x_label_eV = r"energy (eV)"  # label of the x-axis - eV
x_label_nm = r"wavelength (nm)"  # label of the x-axis - nm
plt_y_lim = 0.4
figure_dpi = 100  # DPI of the picture


# parse arguments
parser = argparse.ArgumentParser(
    prog="orca_uv", description="Easily plot absorption spectra from orca.stdout"
)

# show the matplotlib window
parser.add_argument(
    "-s", "--show", default=0, action="store_true", help="show the plot window"
)

# do not save the png file of the spectrum
parser.add_argument(
    "-n", "--nosave", default=1, action="store_false", help="do not save the spectrum"
)

# plot the wave number spectrum
parser.add_argument(
    "-peV", "--ploteV", default=1, action="store_false", help="plot the energy spectrum"
)

# change line with (integer) for line broadening - nm
parser.add_argument(
    "-wnm",
    "--linewidth_nm",
    type=int,
    default=1,
    help="line width for broadening - wavelength in nm",
)

# change line with (integer) for line broadening - energy
parser.add_argument(
    "-weV",
    "--linewidth_eV",
    type=int,
    default=10,
    help="line width for broadening - energy in eV",
)

# individual x range - start
parser.add_argument("-x0", "--startx", type=int, help="start spectrum at x nm or eV")

# individual x range - end
parser.add_argument("-x1", "--endx", type=int, help="end spectrum at x nm or eV")

# export data for the line spectrum in a csv-like fashion
parser.add_argument(
    "-e", "--export", default=1, action="store_true", help="export data"
)

# do not save the png file of 2d drawing for molecule
parser.add_argument(
    "-md",
    "--mdraw",
    default=1,
    action="store_false",
    help="do not save the molecule 2d drawing",
)

# pare arguments
args = parser.parse_args()

# change values according to arguments
show_spectrum = args.show
save_spectrum = args.nosave
export_spectrum = args.export
save_moldraw = args.mdraw

min_wavelength = float("inf")
max_wavelength = float("-inf")

def maximum_wavelength_parity_plot(comm, path_dft, path_ccsd, dir):
    comm_size = comm.Get_size()
    comm_rank = comm.Get_rank()

    spectrum_file_dft = path_dft + '/' + dir + '/' + "orca.stdout"
    spectrum_file_ccsd = path_ccsd + '/' + dir + '/' + "orca.stdout"

    wavelengthlist_dft = []
    wavelengthlist_ccsd = []

    # open a file
    # check existence
    try:
        statelist_dft, energylist_dft, wavelengthlist_dft, intenslist_dft = read_orca_output(spectrum_file_dft, specstring_start, specstring_end_dft)
    # file not found -> exit here
    except IOError:
        print(f"'{spectrum_file_dft}'" + " not found", flush=True)
        return wavelengthlist_dft, wavelengthlist_ccsd
    except Exception as e:
        print(f"Rank {comm_rank} encountered Exception for {dir} in tddft output: {e}, {e.args}. Traceback: {traceback.format_exc()}", flush=True)
        return wavelengthlist_dft, wavelengthlist_ccsd

    # open a file
    # check existence
    try:
        statelist_ccsd, energylist_ccsd, wavelengthlist_ccsd, intenslist_ccsd = read_orca_output(spectrum_file_ccsd, specstring_start, specstring_end_ccsd)
    # file not found -> exit here
    except IOError:
        print(f"'{spectrum_file_ccsd}'" + " not found", flush=True)
        return wavelengthlist_dft, wavelengthlist_ccsd
    except Exception as e:
        print(f"Rank {comm_rank} encountered Exception for {dir} in eomccsd output: {e}, {e.args}. Traceback: {traceback.format_exc()}", flush=True)
        return wavelengthlist_dft, wavelengthlist_ccsd

    return wavelengthlist_dft, wavelengthlist_ccsd

def maximum_wavelength_parity_plots(comm, path_dft, path_ccsd, min_energy, max_energy, min_wavelength, max_wavelength):
    comm.Barrier()
    comm_size = comm.Get_size()
    comm_rank = comm.Get_rank()

    maximum_wavelength_dft_list = list()
    maximum_wavelength_ccsd_list = list()

    if comm_rank == 0:
        print("=" * 50, flush=True)
        print("Smooth spectra", flush=True)
        print("=" * 50, flush=True)
    comm.Barrier()
    dirs = None
    if comm_rank == 0:
        dirs = [f.name for f in os.scandir(path_ccsd) if f.is_dir()]

    dirs = comm.bcast(dirs, root=0)
    rx = list(nsplit(range(len(dirs)), comm_size))[comm_rank]
    total = rx.stop - rx.start
    count = 0
    for dir in sorted(dirs)[rx.start : rx.stop]:
        count = count + 1
        # print(
        #     "s Rank: ",
        #     comm_rank,
        #     " - dir: ",
        #     dir,
        #     ", remaining: ",
        #     total - count,
        #     flush=True,
        # )

        wavelengthlist_dft, wavelengthlist_ccsd = maximum_wavelength_parity_plot(comm, path_dft, path_ccsd, dir)

        if len(wavelengthlist_dft) > 0 and len(wavelengthlist_ccsd) > 0:
            maximum_wavelength_dft_list.append(wavelengthlist_dft[0])
            maximum_wavelength_ccsd_list.append(wavelengthlist_ccsd[0])

    # Compute 2D histogram
    bins = [50, 50]  # Number of bins in x and y directions
    hh, locx, locy = np.histogram2d(maximum_wavelength_dft_list, maximum_wavelength_ccsd_list, bins=bins)

    # Sort points by density
    z = np.array([hh[np.argmax(a <= locx[1:]), np.argmax(b <= locy[1:])] for a, b in zip(maximum_wavelength_dft_list, maximum_wavelength_ccsd_list)])
    idx = z.argsort()
    x2, y2, z2 = [maximum_wavelength_dft_list[i] for i in idx.flatten().tolist()], [maximum_wavelength_ccsd_list[i] for i in idx.flatten().tolist()], [z[i] for i in idx.flatten().tolist()]

    # Increase title spacing
    plt.rcParams['axes.titlepad'] = 20  # Adjust the value as needed

    plt.figure(figsize=(10, 6))  # width=10 inches, height=6 inches

    plt.scatter(maximum_wavelength_dft_list, maximum_wavelength_ccsd_list, c=z2, cmap='viridis', s=20)

    # Add labels and title
    plt.xlabel("TD-DFT values (nm)")
    plt.ylabel("EOM-CCSD values (nm)")
    plt.title("Maximum Absorption Wavelength")
    plt.xlim([100.0, 500])
    plt.ylim([100.0, 500])

    # Add a dashed diagonal line
    plt.plot([100.0, 500], [100.0, 500], linestyle='--', color='red')

    # Get the current axes and set the aspect ratio to equal
    plt.gca().set_aspect('equal', adjustable='box')

    # Add a colorbar to show the scale
    plt.colorbar()

<<<<<<< HEAD
    # plt.show()
    plt.savefig('parity-spectrum.png', format='png', dpi=600, bbox_inches='tight')
=======
    plt.draw()
    plt.tight_layout()
    plt.savefig("GDB9-EX-ORCA-DFT_vs_CCSD.png")
>>>>>>> 48b30435


if __name__ == "__main__":
    path_dft = "./GDB-9-Ex-ORCA-TD-DFT-PBE0-SUBSET-100"
    path_ccsd = "./GDB-9-Ex-ORCA-EOM-CCSD-SUBSET-100"
    min_energy = 0.0
    max_energy = 100.0
    min_wavelength = 0.0
    max_wavelength = 750.0

    communicator = MPI.COMM_WORLD

    maximum_wavelength_parity_plots(communicator, path_dft, path_ccsd, min_energy, max_energy, min_wavelength, max_wavelength)

    comm_size = communicator.Get_size()
    comm_rank = communicator.Get_rank()

    print("Rank ", comm_rank, " done.", flush=True)
    communicator.Barrier()
    if comm_rank == 0:
        print("Done. Exiting", flush=True)<|MERGE_RESOLUTION|>--- conflicted
+++ resolved
@@ -224,14 +224,9 @@
     # Add a colorbar to show the scale
     plt.colorbar()
 
-<<<<<<< HEAD
-    # plt.show()
-    plt.savefig('parity-spectrum.png', format='png', dpi=600, bbox_inches='tight')
-=======
     plt.draw()
     plt.tight_layout()
-    plt.savefig("GDB9-EX-ORCA-DFT_vs_CCSD.png")
->>>>>>> 48b30435
+    plt.savefig("GDB9-EX-ORCA-DFT_vs_CCSD.png", format='png', dpi=300, bbox_inches='tight')
 
 
 if __name__ == "__main__":
